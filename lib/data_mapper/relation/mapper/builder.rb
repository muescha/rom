module DataMapper
  module Relation
    class Mapper < DataMapper::Mapper

      # Builds a {Relation::Mapper} from a {Relation::Graph::Connector}
      #
      # @api private
      class Builder

        # Builds a mapper based on a connector and source mapper class
        #
        # @param [Relation::Graph::Connector] connector
        #   the connector used to build the mapper
        #
        # @return [Relation::Mapper]
        #
        # @api private
        def self.call(connector)
          new(connector).mapper
        end

        # The mapper built from the instance's {Relation::Graph::Connector}
        #
        # @return [Relation::Mapper]
        #
        # @api private
        attr_reader :mapper

        # Initialize a new instance
        #
        # @param [Relation::Graph::Connector] connector
        #   the connector used to build the mapper
        #
        # @return [undefined]
        #
        # @api private
        def initialize(connector)
          @connector     = connector
          @aliases       = @connector.source_aliases
          @source_model  = @connector.source_model
          @target_model  = @connector.target_model
          @source_mapper = @connector.source_mapper.class
          @target_mapper = @connector.target_mapper.class
          @name          = @connector.relationship.name
          @collection    = @connector.collection_target?

          @mapper = build
        end

        private

        # @api private
        def build
          klass = Relation::Mapper.from(@source_mapper, mapper_name)

          klass.map(@name, @target_model, :collection => @collection)

          if @collection
            klass.class_eval { include(Relationship::Iterator) }
          end

<<<<<<< HEAD
          address = klass.attributes[:address]

          attributes = klass.attributes.remap(@source_aliases).finalize(@connector.registry)
=======
          attributes = klass.attributes.remap(@aliases).finalize(@connector.registry)
>>>>>>> d2a9eb85

          klass.new(@connector.node, attributes)
        end

        # @api private
        def mapper_name
          "#{@source_mapper.name}_X_#{Inflector.camelize(@connector.name)}_Mapper"
        end

<<<<<<< HEAD
        # @api private
        def target_model_attribute_options
          {
            :collection  => @collection_target,
            :association => true,
            :aliases     => @target_aliases
          }
        end

        def aliases(mapper)
          prefix  = mapper.relation_name
          mapper.attributes.primitives.each_with_object({}) do |attribute, aliases|
            aliases[attribute.field] = aliased(attribute, prefix)
          end
        end

        def aliased(attribute, prefix)
          @aliases.alias(attribute.aliased_field(prefix)).to_sym
        end

=======
>>>>>>> d2a9eb85
      end # class Builder

    end # class Mapper
  end # module Relation
end # module DataMapper<|MERGE_RESOLUTION|>--- conflicted
+++ resolved
@@ -53,19 +53,13 @@
         def build
           klass = Relation::Mapper.from(@source_mapper, mapper_name)
 
-          klass.map(@name, @target_model, :collection => @collection)
+          klass.map(@name, @target_model, :association => true, :collection => @collection)
 
           if @collection
             klass.class_eval { include(Relationship::Iterator) }
           end
 
-<<<<<<< HEAD
-          address = klass.attributes[:address]
-
-          attributes = klass.attributes.remap(@source_aliases).finalize(@connector.registry)
-=======
           attributes = klass.attributes.remap(@aliases).finalize(@connector.registry)
->>>>>>> d2a9eb85
 
           klass.new(@connector.node, attributes)
         end
@@ -75,29 +69,6 @@
           "#{@source_mapper.name}_X_#{Inflector.camelize(@connector.name)}_Mapper"
         end
 
-<<<<<<< HEAD
-        # @api private
-        def target_model_attribute_options
-          {
-            :collection  => @collection_target,
-            :association => true,
-            :aliases     => @target_aliases
-          }
-        end
-
-        def aliases(mapper)
-          prefix  = mapper.relation_name
-          mapper.attributes.primitives.each_with_object({}) do |attribute, aliases|
-            aliases[attribute.field] = aliased(attribute, prefix)
-          end
-        end
-
-        def aliased(attribute, prefix)
-          @aliases.alias(attribute.aliased_field(prefix)).to_sym
-        end
-
-=======
->>>>>>> d2a9eb85
       end # class Builder
 
     end # class Mapper
