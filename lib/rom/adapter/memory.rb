module ROM
  class Adapter

    class Memory < Adapter
      attr_reader :connection

<<<<<<< HEAD
      module Commands
        class Create
          include Concord.new(:relation, :input, :validator)

          def self.build(relation, definition)
            new(relation, definition.input, definition.validator)
          end

          def execute(tuple)
            attributes = input.new(tuple)

            validation = validator.call(attributes)

            if validation.success?
              result = relation.insert(attributes.to_h)
              [result.to_a.last]
            else
              validation
            end
          end
        end

        class Update
          include Concord.new(:relation, :input, :validator)

          def self.build(relation, definition)
            new(relation, definition.input, definition.validator)
          end

          def execute(params)
            attributes = input.new(params)

            relation.map do |tuple|
              validation = validator.call(attributes)

              if validation.success?
                tuple.update(attributes.to_h)
              else
                validation
              end
            end
          end

          def new(*args, &block)
            self.class.new(relation.public_send(*args, &block), input, validator)
          end
        end

        class Delete
          include Concord.new(:relation, :target)

          def self.build(relation, target = relation)
            new(relation, target)
          end

          def execute
            target.to_a.each { |tuple| relation.delete(tuple) }

            relation
          end

          def new(*args, &block)
            self.class.new(relation, relation.public_send(*args, &block))
          end
        end
      end
=======
      attr_accessor :logger
>>>>>>> 8d58961e

      def self.schemes
        [:memory]
      end

      class Dataset
        include Charlatan.new(:data)

        def to_ary
          data.dup
        end
        alias_method :to_a, :to_ary

        def each(&block)
          return to_enum unless block
          data.each(&block)
        end

        def restrict(criteria = nil, &block)
          if criteria
            find_all { |tuple| criteria.all? { |k, v| tuple[k] == v } }
          else
            find_all { |tuple| yield(tuple) }
          end
        end

        def project(*names)
          map { |tuple| tuple.reject { |key,_| names.include?(key) } }
        end

        def order(*names)
          sort_by { |tuple| tuple.values_at(*names) }
        end

        def insert(tuple)
          data << tuple
          self
        end

        def delete(tuple)
          data.delete(tuple)
          self
        end

        def header
          []
        end
      end

      class Storage
        attr_reader :data

        def initialize(*)
          super
          @data = {}
        end

        def [](name)
          data[name] ||= Dataset.new([])
        end
      end

      def initialize(*args)
        super
        @connection = Storage.new
      end

      def [](name)
        connection[name]
      end

      def command(name, relation, definition)
        klass =
          case name
          when :create then Commands::Create
          when :update then Commands::Update
          when :delete then Commands::Delete
          else
            raise ArgumentError, "#{name.inspect} is not a supported command type"
          end

        if name == :create || name == :update
          klass.build(relation, definition)
        else
          klass.build(relation)
        end
      end

      Adapter.register(self)
    end

  end
end<|MERGE_RESOLUTION|>--- conflicted
+++ resolved
@@ -1,79 +1,12 @@
+require 'rom/adapter/memory/commands'
+
 module ROM
   class Adapter
 
     class Memory < Adapter
       attr_reader :connection
 
-<<<<<<< HEAD
-      module Commands
-        class Create
-          include Concord.new(:relation, :input, :validator)
-
-          def self.build(relation, definition)
-            new(relation, definition.input, definition.validator)
-          end
-
-          def execute(tuple)
-            attributes = input.new(tuple)
-
-            validation = validator.call(attributes)
-
-            if validation.success?
-              result = relation.insert(attributes.to_h)
-              [result.to_a.last]
-            else
-              validation
-            end
-          end
-        end
-
-        class Update
-          include Concord.new(:relation, :input, :validator)
-
-          def self.build(relation, definition)
-            new(relation, definition.input, definition.validator)
-          end
-
-          def execute(params)
-            attributes = input.new(params)
-
-            relation.map do |tuple|
-              validation = validator.call(attributes)
-
-              if validation.success?
-                tuple.update(attributes.to_h)
-              else
-                validation
-              end
-            end
-          end
-
-          def new(*args, &block)
-            self.class.new(relation.public_send(*args, &block), input, validator)
-          end
-        end
-
-        class Delete
-          include Concord.new(:relation, :target)
-
-          def self.build(relation, target = relation)
-            new(relation, target)
-          end
-
-          def execute
-            target.to_a.each { |tuple| relation.delete(tuple) }
-
-            relation
-          end
-
-          def new(*args, &block)
-            self.class.new(relation, relation.public_send(*args, &block))
-          end
-        end
-      end
-=======
       attr_accessor :logger
->>>>>>> 8d58961e
 
       def self.schemes
         [:memory]
